'use client';

import { useState, useCallback } from 'react';
import { useRouter } from 'next/navigation';
import { Upload, FileText, AlertCircle, CheckCircle, X } from 'lucide-react';
import { Button } from '@/components/ui/button';
import { Card, CardContent, CardDescription, CardHeader, CardTitle } from '@/components/ui/card';
import { Table, TableBody, TableCell, TableHead, TableHeader, TableRow } from '@/components/ui/table';
import { Alert, AlertDescription } from '@/components/ui/alert';
import { Badge } from '@/components/ui/badge';
import { ScrollArea } from '@/components/ui/scroll-area';
import { inventoryApi, type InventoryRow, type InventoryUploadResult } from '@/lib/inventory-api';
import { fileParser } from '@/lib/file-parser';
import { FILE_UPLOAD } from '@/lib/constants';
import { useToast } from '@/components/ui/use-toast';

export default function InventoryUploadPage() {
  const [file, setFile] = useState<File | null>(null);
  const [previewData, setPreviewData] = useState<InventoryRow[]>([]);
  const [isUploading, setIsUploading] = useState(false);
  const [uploadResult, setUploadResult] = useState<InventoryUploadResult | null>(null);
  const [isDragOver, setIsDragOver] = useState(false);
  const [syncingVinSolutions, setSyncingVinSolutions] = useState(false);
  const { toast } = useToast();
  const router = useRouter();

  const parseFile = useCallback(async (file: File) => {
    const result = await fileParser.parseFile(file);
    
    if (result.success && result.data) {
      setPreviewData(result.data);
    } else {
      toast({
        title: "Error parsing file",
        description: result.error || "Failed to parse file",
        variant: "destructive"
      });
    }
  }, [toast]);

  const handleFileSelect = (selectedFile: File) => {
    const isValidType = FILE_UPLOAD.ACCEPTED_TYPES.some(ext => 
      selectedFile.name.toLowerCase().endsWith(ext)
    );
    
    if (isValidType) {
      setFile(selectedFile);
      parseFile(selectedFile);
      setUploadResult(null);
    } else {
      toast({
        title: "Invalid file type",
        description: "Please select a CSV or Excel file.",
        variant: "destructive"
      });
    }
  };

  const handleDragOver = (e: React.DragEvent) => {
    e.preventDefault();
    setIsDragOver(true);
  };

  const handleDragLeave = (e: React.DragEvent) => {
    e.preventDefault();
    setIsDragOver(false);
  };

  const handleDrop = (e: React.DragEvent) => {
    e.preventDefault();
    setIsDragOver(false);
    
    const droppedFile = e.dataTransfer.files[0];
    if (droppedFile) {
      handleFileSelect(droppedFile);
    }
  };

  const handleUpload = async () => {
    if (!file) { // Changed from previewData.length
      toast({
        title: "No file to upload",
        description: "Please select an inventory file.",
        variant: "destructive"
      });
      return;
    }

    setIsUploading(true);
    try {
      const result = await inventoryApi.uploadInventory(file); // Pass the file object
      setUploadResult(result);
      
      if (result.successCount > 0) {
        toast({
          title: "Upload successful", 
          description: `${result.successCount} vehicles uploaded and ${result.embeddingsGenerated || 0} embeddings generated for AI search.`,
        });
      }
      
      if (result.errorCount > 0) {
        toast({
          title: "Upload completed with errors",
          description: `${result.errorCount} rows failed to upload.`,
          variant: "destructive"
        });
      }
    } catch (error) {
      toast({
        title: "Upload failed",
        description: error instanceof Error ? error.message : "An error occurred during upload.",
        variant: "destructive"
      });
    } finally {
      setIsUploading(false);
    }
  };

  const handleSyncVinSolutions = async () => {
    setSyncingVinSolutions(true);
    try {
      const result = await inventoryApi.syncVinSolutions();
      
      toast({
        title: "VinSolutions Sync Complete",
        description: result.message,
      });
      
      // Navigate back to inventory page
      router.push('/inventory');
    } catch (error) {
      toast({
        title: "VinSolutions Sync Failed",
        description: error instanceof Error ? error.message : "Failed to sync from VinSolutions",
        variant: "destructive"
      });
    } finally {
      setSyncingVinSolutions(false);
    }
  };

  const resetUpload = () => {
    setFile(null);
    setPreviewData([]);
    setUploadResult(null);
  };

  return (
    <div className="space-y-8">
      {/* Header Section */}
      <div className="bg-gradient-to-r from-gray-900/50 to-gray-800/30 rounded-xl p-8 border border-gray-800">
        <div className="flex items-center justify-between">
          <div>
            <h2 className="text-3xl font-bold text-gray-100 mb-2">Upload Inventory</h2>
            <p className="text-gray-400 text-lg">Upload your vehicle inventory to personalize AI responses</p>
          </div>
          <Button 
            variant="outline" 
            onClick={() => router.push('/inventory')}
            className="border-gray-700 text-gray-300 hover:bg-gray-800"
          >
            Back to Inventory
          </Button>
        </div>
      </div>

      {/* File Upload Section */}
      <Card className="bg-gray-900/50 border-gray-800">
        <CardHeader>
          <CardTitle className="text-gray-100">Upload Inventory File</CardTitle>
          <CardDescription className="text-gray-400">
            Upload a CSV or Excel file with your vehicle inventory. 
            Supported columns: make, model, year, price, mileage, description, features
          </CardDescription>
        </CardHeader>
        <CardContent>
          <div
            className={`border-2 border-dashed rounded-lg p-8 text-center transition-colors ${
              isDragOver 
                ? 'border-blue-500 bg-blue-500/10' 
                : 'border-gray-700 hover:border-gray-600'
            }`}
            onDragOver={handleDragOver}
            onDragLeave={handleDragLeave}
            onDrop={handleDrop}
          >
            <Upload className="mx-auto h-12 w-12 text-gray-500 mb-4" />
            <p className="text-lg font-medium text-gray-100 mb-2">
              {file ? file.name : 'Drag and drop your file here'}
            </p>
            <p className="text-sm text-gray-400 mb-4">
              or click to browse
            </p>
            <input
              type="file"
              accept=".csv,.xlsx,.xls"
              onChange={(e) => {
                const selectedFile = e.target.files?.[0];
                if (selectedFile) handleFileSelect(selectedFile);
              }}
              className="hidden"
              id="file-upload"
            />
            <label htmlFor="file-upload">
              <Button asChild className="bg-blue-600 hover:bg-blue-700">
                <span>Choose File</span>
              </Button>
            </label>
          </div>
        </CardContent>
      </Card>

<<<<<<< HEAD
      {/* VinSolutions Sync Section */}
      <Card className="bg-gray-900/50 border-gray-800">
        <CardHeader>
          <CardTitle className="text-gray-100">Sync from VinSolutions</CardTitle>
          <CardDescription className="text-gray-400">
            Automatically sync your vehicle inventory from VinSolutions CRM
          </CardDescription>
        </CardHeader>
        <CardContent>
          <div className="border-2 border-dashed border-purple-700 rounded-lg p-8 text-center">
            <svg xmlns="http://www.w3.org/2000/svg" width="48" height="48" viewBox="0 0 24 24" fill="none" stroke="currentColor" strokeWidth="2" strokeLinecap="round" strokeLinejoin="round" className="mx-auto h-12 w-12 text-purple-500 mb-4">
              <path d="M16 6h6v12h-6"/>
              <path d="M13 18H4a2 2 0 0 1-2-2V8a2 2 0 0 1 2-2h6"/>
              <path d="M16 12H8a3 3 0 1 0 0 6h13"/>
            </svg>
            <p className="text-lg font-medium text-gray-100 mb-2">
              Sync from VinSolutions
            </p>
            <p className="text-sm text-gray-400 mb-4">
              Pull your latest inventory directly from VinSolutions CRM
            </p>
            <Button
              onClick={handleSyncVinSolutions}
              disabled={syncingVinSolutions}
              className="bg-purple-600 hover:bg-purple-700"
            >
              {syncingVinSolutions ? (
                <>
                  <div className="animate-spin rounded-full h-4 w-4 border-b-2 border-white mr-2"></div>
                  Syncing...
                </>
              ) : (
                <>
                  <svg xmlns="http://www.w3.org/2000/svg" width="24" height="24" viewBox="0 0 24 24" fill="none" stroke="currentColor" strokeWidth="2" strokeLinecap="round" strokeLinejoin="round" className="h-4 w-4 mr-2">
                    <path d="M16 6h6v12h-6"/>
                    <path d="M13 18H4a2 2 0 0 1-2-2V8a2 2 0 0 1 2-2h6"/>
                    <path d="M16 12H8a3 3 0 1 0 0 6h13"/>
                  </svg>
                  Sync VinSolutions
                </>
              )}
            </Button>
          </div>
        </CardContent>
      </Card>

      {/* Preview Section */}
=======
      {/* Upload Actions - Always show when file is selected */}
      {file && (
        <Card className="bg-gray-900/50 border-gray-800">
          <CardHeader>
            <CardTitle className="text-gray-100">Ready to Upload</CardTitle>
            <CardDescription className="text-gray-400">
              File selected: {file.name} 
              {previewData.length > 0 && ` (${previewData.length} vehicles detected)`}
            </CardDescription>
          </CardHeader>
          <CardContent>
            <div className="flex gap-2">
              <Button 
                onClick={handleUpload} 
                disabled={isUploading}
                className="flex items-center gap-2 bg-blue-600 hover:bg-blue-700"
              >
                {isUploading ? (
                  <>
                    <div className="animate-spin rounded-full h-4 w-4 border-b-2 border-white"></div>
                    Uploading...
                  </>
                ) : (
                  <>
                    <Upload className="h-4 w-4" />
                    Upload Inventory
                  </>
                )}
              </Button>
              <Button variant="outline" onClick={resetUpload} className="border-gray-700 text-gray-300 hover:bg-gray-800">
                Reset
              </Button>
            </div>
          </CardContent>
        </Card>
      )}

      {/* Preview Section - Optional */}
>>>>>>> ca5fae10
      {previewData.length > 0 && (
        <Card className="bg-gray-900/50 border-gray-800">
          <CardHeader>
            <CardTitle className="flex items-center gap-2 text-gray-100">
              <FileText className="h-5 w-5" />
              Preview ({previewData.length} vehicles)
            </CardTitle>
            <CardDescription className="text-gray-400">
              Review your data before uploading
            </CardDescription>
          </CardHeader>
          <CardContent>
            <ScrollArea className="h-96">
              <Table>
                <TableHeader>
                  <TableRow className="border-gray-800">
                    <TableHead className="text-gray-300">Make</TableHead>
                    <TableHead className="text-gray-300">Model</TableHead>
                    <TableHead className="text-gray-300">Year</TableHead>
                    <TableHead className="text-gray-300">Price</TableHead>
                    <TableHead className="text-gray-300">Mileage</TableHead>
                    <TableHead className="text-gray-300">Description</TableHead>
                  </TableRow>
                </TableHeader>
                <TableBody>
                  {previewData.slice(0, FILE_UPLOAD.MAX_PREVIEW_ROWS).map((row, index) => (
                    <TableRow key={index} className="border-gray-800 hover:bg-gray-800/50">
                      <TableCell className="font-medium text-gray-100">{row.make}</TableCell>
                      <TableCell className="text-gray-300">{row.model}</TableCell>
                      <TableCell className="text-gray-300">{row.year}</TableCell>
                      <TableCell className="text-gray-300">
                        {typeof row.price === 'string' ? row.price : `$${row.price.toLocaleString()}`}
                      </TableCell>
                      <TableCell className="text-gray-300">{row.mileage ? row.mileage.toLocaleString() : '-'}</TableCell>
                      <TableCell className="max-w-xs truncate text-gray-300">
                        {row.description || '-'}
                      </TableCell>
                    </TableRow>
                  ))}
                </TableBody>
              </Table>
              {previewData.length > FILE_UPLOAD.MAX_PREVIEW_ROWS && (
                <p className="text-sm text-gray-400 mt-2">
                  Showing first {FILE_UPLOAD.MAX_PREVIEW_ROWS} rows of {previewData.length} total
                </p>
              )}
            </ScrollArea>
          </CardContent>
        </Card>
      )}

      {/* Upload Results */}
      {uploadResult && (
        <Card className="bg-gray-900/50 border-gray-800">
          <CardHeader>
            <CardTitle className="flex items-center gap-2 text-gray-100">
              {uploadResult.errorCount === 0 ? (
                <CheckCircle className="h-5 w-5 text-green-500" />
              ) : (
                <AlertCircle className="h-5 w-5 text-yellow-500" />
              )}
              Upload Results
            </CardTitle>
          </CardHeader>
          <CardContent>
            <div className="space-y-4">
              <div className="flex gap-4 flex-wrap">
                <Badge variant="default" className="bg-green-500">
                  {uploadResult.successCount} vehicles uploaded
                </Badge>
                {uploadResult.embeddingsGenerated !== undefined && (
                  <Badge variant="secondary" className="bg-blue-500">
                    {uploadResult.embeddingsGenerated} AI embeddings generated
                  </Badge>
                )}
                {uploadResult.errorCount > 0 && (
                  <Badge variant="destructive">
                    {uploadResult.errorCount} rows failed
                  </Badge>
                )}
              </div>

              {uploadResult.embeddingsError && (
                <Alert className="border-yellow-500/30 bg-yellow-500/10">
                  <AlertCircle className="h-4 w-4 text-yellow-400" />
                  <AlertDescription className="text-gray-300">
                    <p className="font-medium text-gray-100">Embedding Warning:</p>
                    <p className="text-sm">{uploadResult.embeddingsError}</p>
                    <p className="text-sm mt-1">Your inventory was uploaded successfully, but AI search may not include these items immediately.</p>
                  </AlertDescription>
                </Alert>
              )}

              {uploadResult.errors.length > 0 && (
                <Alert className="border-red-500/30 bg-red-500/10">
                  <AlertCircle className="h-4 w-4 text-red-400" />
                  <AlertDescription className="text-gray-300">
                    <div className="space-y-2">
                      <p className="font-medium text-gray-100">Errors found:</p>
                      <div className="space-y-1">
                        {uploadResult.errors.map((error, index) => (
                          <div key={index} className="flex items-center gap-2 text-sm">
                            <X className="h-3 w-3 text-red-400" />
                            Row {error.row}: {error.error}
                          </div>
                        ))}
                      </div>
                    </div>
                  </AlertDescription>
                </Alert>
              )}
            </div>
          </CardContent>
        </Card>
      )}
    </div>
  );
} <|MERGE_RESOLUTION|>--- conflicted
+++ resolved
@@ -210,7 +210,43 @@
         </CardContent>
       </Card>
 
-<<<<<<< HEAD
+      {/* Upload Actions - Always show when file is selected */}
+      {file && (
+        <Card className="bg-gray-900/50 border-gray-800">
+          <CardHeader>
+            <CardTitle className="text-gray-100">Ready to Upload</CardTitle>
+            <CardDescription className="text-gray-400">
+              File selected: {file.name} 
+              {previewData.length > 0 && ` (${previewData.length} vehicles detected)`}
+            </CardDescription>
+          </CardHeader>
+          <CardContent>
+            <div className="flex gap-2">
+              <Button 
+                onClick={handleUpload} 
+                disabled={isUploading}
+                className="flex items-center gap-2 bg-blue-600 hover:bg-blue-700"
+              >
+                {isUploading ? (
+                  <>
+                    <div className="animate-spin rounded-full h-4 w-4 border-b-2 border-white"></div>
+                    Uploading...
+                  </>
+                ) : (
+                  <>
+                    <Upload className="h-4 w-4" />
+                    Upload Inventory
+                  </>
+                )}
+              </Button>
+              <Button variant="outline" onClick={resetUpload} className="border-gray-700 text-gray-300 hover:bg-gray-800">
+                Reset
+              </Button>
+            </div>
+          </CardContent>
+        </Card>
+      )}
+
       {/* VinSolutions Sync Section */}
       <Card className="bg-gray-900/50 border-gray-800">
         <CardHeader>
@@ -258,46 +294,6 @@
       </Card>
 
       {/* Preview Section */}
-=======
-      {/* Upload Actions - Always show when file is selected */}
-      {file && (
-        <Card className="bg-gray-900/50 border-gray-800">
-          <CardHeader>
-            <CardTitle className="text-gray-100">Ready to Upload</CardTitle>
-            <CardDescription className="text-gray-400">
-              File selected: {file.name} 
-              {previewData.length > 0 && ` (${previewData.length} vehicles detected)`}
-            </CardDescription>
-          </CardHeader>
-          <CardContent>
-            <div className="flex gap-2">
-              <Button 
-                onClick={handleUpload} 
-                disabled={isUploading}
-                className="flex items-center gap-2 bg-blue-600 hover:bg-blue-700"
-              >
-                {isUploading ? (
-                  <>
-                    <div className="animate-spin rounded-full h-4 w-4 border-b-2 border-white"></div>
-                    Uploading...
-                  </>
-                ) : (
-                  <>
-                    <Upload className="h-4 w-4" />
-                    Upload Inventory
-                  </>
-                )}
-              </Button>
-              <Button variant="outline" onClick={resetUpload} className="border-gray-700 text-gray-300 hover:bg-gray-800">
-                Reset
-              </Button>
-            </div>
-          </CardContent>
-        </Card>
-      )}
-
-      {/* Preview Section - Optional */}
->>>>>>> ca5fae10
       {previewData.length > 0 && (
         <Card className="bg-gray-900/50 border-gray-800">
           <CardHeader>
