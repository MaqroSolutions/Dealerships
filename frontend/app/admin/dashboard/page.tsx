--- conflicted
+++ resolved
@@ -88,22 +88,17 @@
             <MessageSquare className="h-4 w-4 text-gray-500" />
           </CardHeader>
           <CardContent>
-<<<<<<< HEAD
-            <div className="text-3xl font-bold text-black">{leadTotal ?? '—'}</div>
-            <p className="text-xs text-gray-600">{refreshing ? 'Updating…' : 'Live'}</p>
-=======
             {isLoadingStats ? (
               <div className="animate-pulse">
-                <div className="h-8 bg-gray-700 rounded w-16 mb-2"></div>
-                <div className="h-3 bg-gray-700 rounded w-12"></div>
+                <div className="h-8 bg-gray-300 rounded w-16 mb-2"></div>
+                <div className="h-3 bg-gray-300 rounded w-12"></div>
               </div>
             ) : (
               <>
-                <div className="text-2xl font-bold text-gray-100">{leadTotal ?? 0}</div>
-                <p className="text-xs text-gray-400">{refreshing ? 'Updating…' : 'Live'}</p>
+                <div className="text-3xl font-bold text-black">{leadTotal ?? '—'}</div>
+                <p className="text-xs text-gray-600">{refreshing ? 'Updating…' : 'Live'}</p>
               </>
             )}
->>>>>>> 9e23f214
           </CardContent>
         </Card>
 
@@ -113,22 +108,17 @@
             <Users className="h-4 w-4 text-gray-500" />
           </CardHeader>
           <CardContent>
-<<<<<<< HEAD
-            <div className="text-3xl font-bold text-black">{activeSalespeople ?? '—'}</div>
-            <p className="text-xs text-gray-600">Salespeople in team</p>
-=======
             {isLoadingStats ? (
               <div className="animate-pulse">
-                <div className="h-8 bg-gray-700 rounded w-16 mb-2"></div>
-                <div className="h-3 bg-gray-700 rounded w-24"></div>
+                <div className="h-8 bg-gray-300 rounded w-16 mb-2"></div>
+                <div className="h-3 bg-gray-300 rounded w-24"></div>
               </div>
             ) : (
               <>
-                <div className="text-2xl font-bold text-gray-100">{activeSalespeople ?? 0}</div>
-                <p className="text-xs text-gray-400">Salespeople in team</p>
+                <div className="text-3xl font-bold text-black">{activeSalespeople ?? '—'}</div>
+                <p className="text-xs text-gray-600">Salespeople in team</p>
               </>
             )}
->>>>>>> 9e23f214
           </CardContent>
         </Card>
 
@@ -138,22 +128,17 @@
             <Car className="h-4 w-4 text-gray-500" />
           </CardHeader>
           <CardContent>
-<<<<<<< HEAD
-            <div className="text-3xl font-bold text-black">{activeInventory ?? '—'}</div>
-            <p className="text-xs text-gray-600">Active vehicles</p>
-=======
             {isLoadingStats ? (
               <div className="animate-pulse">
-                <div className="h-8 bg-gray-700 rounded w-16 mb-2"></div>
-                <div className="h-3 bg-gray-700 rounded w-20"></div>
+                <div className="h-8 bg-gray-300 rounded w-16 mb-2"></div>
+                <div className="h-3 bg-gray-300 rounded w-20"></div>
               </div>
             ) : (
               <>
-                <div className="text-2xl font-bold text-gray-100">{activeInventory ?? 0}</div>
-                <p className="text-xs text-gray-400">Active vehicles</p>
+                <div className="text-3xl font-bold text-black">{activeInventory ?? '—'}</div>
+                <p className="text-xs text-gray-600">Active vehicles</p>
               </>
             )}
->>>>>>> 9e23f214
           </CardContent>
         </Card>
 
