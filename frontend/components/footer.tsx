--- conflicted
+++ resolved
@@ -7,18 +7,6 @@
         <div className="absolute -top-10 left-1/2 -translate-x-1/2 h-16 w-[60%] rounded-full bg-amber-500/[0.03] blur-2xl" />
       </div>
       <div className="max-w-6xl mx-auto px-4 sm:px-6 lg:px-8 py-12">
-<<<<<<< HEAD
-        <div className="space-y-6">
-          <div className="flex items-center justify-start">
-            <div className="flex items-center gap-3">
-              <div className="w-8 h-8 bg-gradient-to-br from-blue-500 to-purple-600 rounded-lg flex items-center justify-center">
-                <span className="text-white font-bold text-sm">M</span>
-              </div>
-              <div className="text-left">
-                <span className="text-gray-300 text-sm font-medium">Maqro. © 2025 </span>
-                <div className="text-gray-400 text-xs">All rights reserved</div>
-              </div>
-=======
         <div className="flex items-center justify-start">
           <div className="flex items-center gap-3">
             <div className="w-8 h-8 bg-gradient-to-r from-orange-500 to-amber-500 rounded-lg flex items-center justify-center shadow-lg">
@@ -27,27 +15,7 @@
             <div className="text-left">
               <span className="text-gray-700 text-sm font-medium">Maqro. © 2025 </span>
               <div className="text-gray-600 text-xs">All rights reserved</div>
->>>>>>> b84c4ab1
             </div>
-          </div>
-
-          <div className="text-gray-400 text-xs max-w-3xl flex gap-4">
-            <a
-              href="/sms-policy"
-              target="_blank"
-              rel="noopener noreferrer"
-              className="hover:text-gray-300 transition-colors underline"
-            >
-              SMS Policy
-            </a>
-            <a
-              href="/privacy-policy"
-              target="_blank"
-              rel="noopener noreferrer"
-              className="hover:text-gray-300 transition-colors underline"
-            >
-              Privacy Policy
-            </a>
           </div>
         </div>
       </div>
