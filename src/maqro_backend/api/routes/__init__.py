from fastapi import APIRouter
<<<<<<< HEAD
from . import health, leads, conversation, ai, inventory, dealerships, user_profiles, vonage, whatsapp, settings, roles, invites, dealership_integrations
=======
from . import health, leads, conversation, ai, inventory, dealerships, user_profiles, vonage, whatsapp, settings, roles, invites, stripe_webhook
>>>>>>> 09752be2

api_router = APIRouter()

# Include all route modules
api_router.include_router(health.router, tags=["health"])
api_router.include_router(leads.router, tags=["leads"])
api_router.include_router(conversation.router, tags=["conversations"])
api_router.include_router(inventory.router, tags=["inventory"])
api_router.include_router(ai.router, tags=["ai"])
api_router.include_router(dealerships.router, tags=["dealerships"])
api_router.include_router(user_profiles.router, tags=["user-profiles"])
api_router.include_router(settings.router, tags=["settings"])
api_router.include_router(roles.router, tags=["roles"])
api_router.include_router(invites.router, tags=["invites"])
api_router.include_router(dealership_integrations.router, tags=["dealership-integrations"])
api_router.include_router(vonage.router, prefix="/vonage", tags=["vonage"])
api_router.include_router(whatsapp.router, prefix="/whatsapp", tags=["whatsapp"])
api_router.include_router(stripe_webhook.router, tags=["stripe"]) <|MERGE_RESOLUTION|>--- conflicted
+++ resolved
@@ -1,9 +1,5 @@
 from fastapi import APIRouter
-<<<<<<< HEAD
-from . import health, leads, conversation, ai, inventory, dealerships, user_profiles, vonage, whatsapp, settings, roles, invites, dealership_integrations
-=======
-from . import health, leads, conversation, ai, inventory, dealerships, user_profiles, vonage, whatsapp, settings, roles, invites, stripe_webhook
->>>>>>> 09752be2
+from . import health, leads, conversation, ai, inventory, dealerships, user_profiles, vonage, whatsapp, settings, roles, invites, dealership_integrations, stripe_webhook
 
 api_router = APIRouter()
 
